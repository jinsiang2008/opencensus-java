--- conflicted
+++ resolved
@@ -3,12 +3,6 @@
 dependencies {
     compile project(':instrumentation-core'),
             project(':proto'),
-<<<<<<< HEAD
             libraries.disruptor,
-            libraries.guava,
-            libraries.errorprone,
-            libraries.jsr305
-=======
             libraries.guava
->>>>>>> 07f0dd2f
 }